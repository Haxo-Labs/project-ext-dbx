# DBX - Backend-Agnostic Database API Server

<div align="center">

<a href="https://hub.docker.com/r/effortlesslabs/dbx">
<picture>
<source media="(prefers-color-scheme: dark)" srcset="https://img.shields.io/docker/v/effortlesslabs/dbx?colorA=21262d&colorB=21262d&style=flat">
<img src="https://img.shields.io/docker/v/effortlesslabs/dbx?colorA=f6f8fa&colorB=f6f8fa&style=flat" alt="Docker Version">
</picture>
</a>

[![License: MIT](https://img.shields.io/badge/License-MIT-yellow.svg)](https://opensource.org/licenses/MIT)
[![Rust](https://github.com/effortlesslabs/dbx/actions/workflows/rust.yml/badge.svg)](https://github.com/effortlesslabs/dbx/actions/workflows/rust.yml)

**A high-performance, backend-agnostic database API server with TypeScript SDK and WebSocket support**

</div>

DBX is a minimal and portable HTTP/WebSocket proxy that exposes databases through a unified API layer. Built in Rust with a pluggable backend adapter system, DBX supports multiple database types through a standardized `UniversalBackend` interface. Optimized for edge runtimes like Cloudflare Workers, Raspberry Pi, and RISC-V boards. It enables fast, standardized access to databases using REST and WebSocket, with language bindings and pluggable backend support. Perfect for lightweight clients, embedded apps, and serverless environments.

## Architecture

DBX uses a modular, backend-agnostic architecture built around core abstractions:

### Core Components

- **dbx-core** - Backend traits and operation types (`DataOperation`, `QueryOperation`, `StreamOperation`)
- **dbx-adapter** - Database-specific implementations of the `UniversalBackend` trait
- **dbx-config** - Configuration management and backend detection
- **dbx-router** - HTTP/WebSocket routing with backend abstraction
- **Language Bindings** - Type-safe SDKs for various languages

### UniversalBackend Trait

All database adapters implement a consistent interface:

```rust
#[async_trait]
pub trait UniversalBackend: Send + Sync {
    async fn execute_data(&self, operation: DataOperation) -> Result<DataResult, DbxError>;
    async fn execute_query(&self, operation: QueryOperation) -> Result<QueryResult, DbxError>;
    async fn execute_stream(&self, operation: StreamOperation) -> Result<StreamResult, DbxError>;
    async fn health_check(&self) -> Result<BackendHealth, DbxError>;
    fn capabilities(&self) -> BackendCapabilities;
}
```

### Backend Capabilities

Each backend declares its capabilities, allowing the API layer to adapt:

```rust
pub struct BackendCapabilities {
    pub data_operations: Vec<DataOperationType>,
    pub query_capabilities: QueryCapabilities,
    pub stream_capabilities: StreamCapabilities,
    pub transaction_support: TransactionSupport,
    pub features: Vec<BackendFeature>,
}
```

## Supported Backends

### Currently Available

- **Redis Adapter** - Complete implementation with strings, hashes, sets, sorted sets, bitmaps, and admin operations

### Planned Backends

- **MongoDB** - Document-based operations with collections and aggregations
- **PostgreSQL** - Relational database with SQL query support
- **SQLite** - Embedded database for local storage
- **DynamoDB** - AWS NoSQL database adapter
- **Cassandra** - Wide-column store support

## Quick Start

### Using Docker

```bash
# Pull the latest image
docker pull effortlesslabs/dbx:latest

# Run with Redis backend
docker run -p 3000:3000 -e BACKEND_TYPE=redis -e REDIS_URL=redis://your-redis-server:6379 effortlesslabs/dbx:latest

# Run with auto-discovery
docker run -p 3000:3000 effortlesslabs/dbx:latest
```

### Using Docker Compose

```yaml
version: "3.8"
services:
  dbx:
    image: effortlesslabs/dbx:latest
    ports:
      - "3000:3000"
    environment:
      - BACKEND_TYPE=redis
      - REDIS_URL=redis://redis:6379
    depends_on:
      - redis

  redis:
    image: redis:7-alpine
    ports:
      - "6379:6379"
```

### Using Binary

```bash
# Clone the repository
git clone https://github.com/effortlesslabs/dbx.git
cd dbx

# Build the project
cargo build --release

# Run with Redis backend
BACKEND_TYPE=redis REDIS_URL=redis://localhost:6379 ./target/release/dbx

# Run with auto-detection
./target/release/dbx
```

## Features

- **Backend-Agnostic Design**: Pluggable adapter system for multiple database types
- **Unified Operations**: Standardized data, query, and stream operations across backends
- **Capability Detection**: Runtime detection and adaptation to backend capabilities
- **HTTP REST API**: RESTful endpoints that adapt to backend capabilities
- **WebSocket Support**: Real-time operations via WebSocket connections
- **TypeScript SDK**: Full client library with type safety via NAPI bindings
- **High Performance**: Built in Rust for maximum efficiency
- **Lightweight**: Minimal footprint, perfect for edge computing
- **Extensible**: Easy to add new database backends
- **Batch Operations**: Efficient batch processing for multiple operations
- **Docker Support**: Easy deployment with Docker and Docker Compose

## Configuration

### Backend Configuration

DBX supports multiple configuration methods:

#### Environment Variables

```bash
# Backend type (auto-detected if not specified)
BACKEND_TYPE=redis

# Backend-specific URLs
REDIS_URL=redis://localhost:6379
MONGO_URL=mongodb://localhost:27017/dbx
POSTGRES_URL=postgresql://localhost:5432/dbx

# Server configuration
PORT=3000
HOST=0.0.0.0
LOG_LEVEL=INFO
```

#### Configuration File

```toml
# dbx.toml
[server]
port = 3000
host = "0.0.0.0"
log_level = "INFO"

[backends.redis]
url = "redis://localhost:6379"
pool_size = 10

[backends.mongodb]
url = "mongodb://localhost:27017/dbx"
pool_size = 5
```

## API Endpoints

### Backend-Agnostic Endpoints

DBX provides backend-agnostic endpoints that adapt to the underlying database:

```
GET    /api/v1/data/{key}       - Get data by key
POST   /api/v1/data/{key}       - Set data by key
PUT    /api/v1/data/{key}       - Update data by key
DELETE /api/v1/data/{key}       - Delete data by key
GET    /api/v1/data/{key}/exists - Check if key exists
POST   /api/v1/query            - Execute query operation
GET    /health                  - Health check
GET    /api/v1/admin/system     - System information (admin only)
```

### Stream Operations

DBX provides HTTP endpoints for stream operations:

```
POST   /api/v1/stream/add       - Add entry to stream
POST   /api/v1/stream/read      - Read from stream
POST   /api/v1/stream/create    - Create new stream
POST   /api/v1/stream/subscribe - Subscribe to channel
POST   /api/v1/stream/publish   - Publish to channel
```

### Authentication

```
POST   /auth/login              - User authentication
POST   /auth/refresh            - Refresh JWT token
GET    /auth/user               - Get current user info
POST   /auth/logout             - User logout
```

## TypeScript SDK

```bash
npm install dbx
```

```typescript
import { DbxClient } from "dbx";

// Create client instance
const client = new DbxClient({
  baseUrl: "http://localhost:3000",
  timeoutMs: 5000
});

// Authenticate
await client.authenticate("username", "password");

// Data operations
await client.set("user:1", JSON.stringify({ name: "Alice", age: 30 }));
const response = await client.get("user:1");
if (response.success && response.data) {
  const user = JSON.parse(response.data);
  console.log(user);
}

// Update data (hash operations)
await client.update("user:1", JSON.stringify({ age: 31 }));

// Check if key exists
const exists = await client.exists("user:1");

// Delete data
await client.delete("user:1");

// Health check
const health = await client.health();
```

## Development

### Building from Source

```bash
git clone https://github.com/effortlesslabs/dbx.git
cd dbx

# Build all components
cargo build --release

# Build TypeScript SDK
cd bindings/dbx_ts
npm install && npm run build
cd ../..

# Run tests
cargo test
```

### Adding New Backends

1. **Implement UniversalBackend trait**:

```rust
// crates/adapter/src/your_backend/mod.rs
use dbx_core::{UniversalBackend, DataOperation, DataResult, DbxError};

pub struct YourBackendAdapter {
    // Connection details
}

#[async_trait]
impl UniversalBackend for YourBackendAdapter {
    async fn execute_data(&self, operation: DataOperation) -> Result<DataResult, DbxError> {
        match operation {
            DataOperation::Get { key } => {
                // Your implementation
            }
            DataOperation::Set { key, value, ttl } => {
                // Your implementation
            }
            // Additional operations available
        }
    }
    
    fn capabilities(&self) -> BackendCapabilities {
        BackendCapabilities {
            data_operations: vec![DataOperationType::Get, DataOperationType::Set],
            // Additional capabilities available
        }
    }
}
```

2. **Register in adapter factory**:

```rust
// crates/adapter/src/lib.rs
pub async fn create_backend(config: &BackendConfig) -> Result<Box<dyn UniversalBackend>, AdapterError> {
    match config.backend_type {
        BackendType::Redis => Ok(Box::new(redis::RedisAdapter::new(config).await?)),
        BackendType::YourBackend => Ok(Box::new(your_backend::YourBackendAdapter::new(config).await?)),
    }
}
```

3. **Update configuration and routing as needed**

<<<<<<< HEAD
## Use Cases
=======
- **📖 Documentation**: [https://dbx.effortlesslabs.com](https://0dbx.vercel.app/)
- **🐳 Docker Hub**: [https://hub.docker.com/r/effortlesslabs/0dbx_redis](https://hub.docker.com/r/effortlesslabs/0dbx_redis)
- **📦 NPM Package**: [https://www.npmjs.com/package/@0dbx/redis](https://www.npmjs.com/package/@0dbx/redis)
- **🐙 GitHub**: [https://github.com/effortlesslabs/dbx](https://github.com/effortlesslabs/dbx)
>>>>>>> 873dbdb6

- **Edge Computing**: Deploy on Cloudflare Workers, Vercel Edge Functions with any backend
- **IoT Devices**: Raspberry Pi, Arduino, RISC-V boards with local or remote databases
- **Serverless**: AWS Lambda, Google Cloud Functions with managed databases
- **Embedded Systems**: Resource-constrained environments with SQLite or local storage
- **Microservices**: Lightweight database access layer that can switch backends
- **Multi-Database Applications**: Single API for different database types in complex systems
- **Database Migration**: Seamless migration between database types without API changes

## Docker Images

DBX provides Docker images for multiple architectures:

- **Latest**: `effortlesslabs/dbx:latest`
- **Versioned**: `effortlesslabs/dbx:1.0.0`
- **Backend-specific**: `effortlesslabs/dbx:redis`, `effortlesslabs/dbx:mongo`

## Links

- **Documentation**: [https://dbx.effortlesslabs.com](https://dbx.effortlesslabs.com/)
- **Docker Hub**: [https://hub.docker.com/r/effortlesslabs/dbx](https://hub.docker.com/r/effortlesslabs/dbx)
- **NPM Package**: [https://www.npmjs.com/package/dbx](https://www.npmjs.com/package/dbx)
- **GitHub**: [https://github.com/effortlesslabs/dbx](https://github.com/effortlesslabs/dbx)

## Publishing

To publish new versions of DBX (Docker image and TypeScript SDK), see our comprehensive [Publishing Guide](PUBLISHING.md).

## Contributing

We welcome contributions! Please see our [Contributing Guide](CONTRIBUTING.md) for details.

<<<<<<< HEAD
## License

<sup>
Licensed under <a href="LICENSE">MIT license</a>.
</sup>

<br>

<sub>
Unless you explicitly state otherwise, any contribution intentionally submitted
for inclusion in these packages by you, as defined in the MIT license, shall be
licensed as above, without any additional terms or conditions.
</sub>
=======
---
>>>>>>> 873dbdb6
<|MERGE_RESOLUTION|>--- conflicted
+++ resolved
@@ -231,7 +231,7 @@
 // Create client instance
 const client = new DbxClient({
   baseUrl: "http://localhost:3000",
-  timeoutMs: 5000
+  timeoutMs: 5000,
 });
 
 // Authenticate
@@ -303,7 +303,7 @@
             // Additional operations available
         }
     }
-    
+
     fn capabilities(&self) -> BackendCapabilities {
         BackendCapabilities {
             data_operations: vec![DataOperationType::Get, DataOperationType::Set],
@@ -327,14 +327,7 @@
 
 3. **Update configuration and routing as needed**
 
-<<<<<<< HEAD
 ## Use Cases
-=======
-- **📖 Documentation**: [https://dbx.effortlesslabs.com](https://0dbx.vercel.app/)
-- **🐳 Docker Hub**: [https://hub.docker.com/r/effortlesslabs/0dbx_redis](https://hub.docker.com/r/effortlesslabs/0dbx_redis)
-- **📦 NPM Package**: [https://www.npmjs.com/package/@0dbx/redis](https://www.npmjs.com/package/@0dbx/redis)
-- **🐙 GitHub**: [https://github.com/effortlesslabs/dbx](https://github.com/effortlesslabs/dbx)
->>>>>>> 873dbdb6
 
 - **Edge Computing**: Deploy on Cloudflare Workers, Vercel Edge Functions with any backend
 - **IoT Devices**: Raspberry Pi, Arduino, RISC-V boards with local or remote databases
@@ -354,10 +347,10 @@
 
 ## Links
 
-- **Documentation**: [https://dbx.effortlesslabs.com](https://dbx.effortlesslabs.com/)
-- **Docker Hub**: [https://hub.docker.com/r/effortlesslabs/dbx](https://hub.docker.com/r/effortlesslabs/dbx)
-- **NPM Package**: [https://www.npmjs.com/package/dbx](https://www.npmjs.com/package/dbx)
-- **GitHub**: [https://github.com/effortlesslabs/dbx](https://github.com/effortlesslabs/dbx)
+- **📖 Documentation**: [https://dbx.effortlesslabs.com](https://0dbx.vercel.app/)
+- **🐳 Docker Hub**: [https://hub.docker.com/r/effortlesslabs/0dbx_redis](https://hub.docker.com/r/effortlesslabs/0dbx_redis)
+- **📦 NPM Package**: [https://www.npmjs.com/package/@0dbx/redis](https://www.npmjs.com/package/@0dbx/redis)
+- **🐙 GitHub**: [https://github.com/effortlesslabs/dbx](https://github.com/effortlesslabs/dbx)
 
 ## Publishing
 
@@ -367,20 +360,4 @@
 
 We welcome contributions! Please see our [Contributing Guide](CONTRIBUTING.md) for details.
 
-<<<<<<< HEAD
-## License
-
-<sup>
-Licensed under <a href="LICENSE">MIT license</a>.
-</sup>
-
-<br>
-
-<sub>
-Unless you explicitly state otherwise, any contribution intentionally submitted
-for inclusion in these packages by you, as defined in the MIT license, shall be
-licensed as above, without any additional terms or conditions.
-</sub>
-=======
----
->>>>>>> 873dbdb6
+---